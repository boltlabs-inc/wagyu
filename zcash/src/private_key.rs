use crate::address::{Format, ZcashAddress};
use crate::network::ZcashNetwork;
use crate::public_key::ZcashPublicKey;
<<<<<<< HEAD
use wagu_model::{
    Address,
    AddressError,
    PrivateKey,
    PrivateKeyError,
    PublicKey,
    crypto::{checksum, base58_encode_check},
};
=======
use wagyu_model::{crypto::checksum, Address, AddressError, PrivateKey, PrivateKeyError, PublicKey};
>>>>>>> f845bdf0

use base58::{FromBase58, ToBase58};
use pairing::bls12_381::Bls12;
use rand::Rng;
use secp256k1;
use std::cmp::{Eq, PartialEq};
use std::marker::PhantomData;
use std::str::FromStr;
use std::{fmt, fmt::Debug, fmt::Display};
use zcash_primitives::keys::ExpandedSpendingKey;

#[derive(Debug, Clone, PartialEq, Eq, PartialOrd, Ord)]
pub struct P2PKHSpendingKey<N: ZcashNetwork> {
    /// The ECDSA private key
    pub(super) secret_key: secp256k1::SecretKey,
    /// If true, the private key is serialized in compressed form
<<<<<<< HEAD
    pub compressed: bool,
    /// The network of the private key
    pub network: Network,
=======
    pub(super) compressed: bool,
    /// PhantomData
    _network: PhantomData<N>,
}

impl<N: ZcashNetwork> P2PKHSpendingKey<N> {
    pub fn new(secret_key: secp256k1::SecretKey, compressed: bool) -> Self {
        Self {
            secret_key,
            compressed,
            _network: PhantomData,
        }
    }
>>>>>>> f845bdf0
}

impl<N: ZcashNetwork> Display for P2PKHSpendingKey<N> {
    fn fmt(&self, f: &mut fmt::Formatter) -> fmt::Result {
        /// Returns a WIF string given a secp256k1 secret key.
<<<<<<< HEAD
        fn secret_key_to_wif(
            secret_key: &secp256k1::SecretKey,
            network: &Network,
            compressed: bool,
        ) -> String {
=======
        fn secret_key_to_wif<N: ZcashNetwork>(secret_key: &secp256k1::SecretKey, compressed: bool) -> String {
>>>>>>> f845bdf0
            let mut wif = [0u8; 38];
            wif[0] = N::to_wif_prefix();
            wif[1..33].copy_from_slice(&secret_key[..]);

            if compressed {
                wif[33] = 0x01;
                let sum = &checksum(&wif[0..34])[0..4];
                wif[34..].copy_from_slice(sum);
                wif.to_base58()
            } else {
                let sum = &checksum(&wif[0..33])[0..4];
                wif[33..37].copy_from_slice(sum);
                wif[..37].to_base58()
            }
        }
        write!(f, "{}", secret_key_to_wif::<N>(&self.secret_key, self.compressed))
    }
}

#[derive(Debug, Clone, PartialEq, Eq, PartialOrd, Ord)]
pub struct P2SHSpendingKey {}

#[derive(Debug, Clone, PartialEq, Eq, PartialOrd, Ord)]
pub struct SproutSpendingKey {
    pub(crate) spending_key: [u8; 32],
    pub(crate) network: Network,
}

impl Display for SproutSpendingKey {
    fn fmt(&self, f: &mut fmt::Formatter) -> fmt::Result {
        let mut wif = [0u8; 34];
        wif[0..2].copy_from_slice(&[0xab, 0x36]); // spending key prefix
        wif[2..].copy_from_slice(&self.spending_key);
        write!(f, "{}", base58_encode_check(&wif))
    }
}

#[derive(Clone)]
pub struct SaplingSpendingKey {
<<<<<<< HEAD
    pub(crate) spending_key: Option<[u8; 32]>,
    pub(crate) expanded_spending_key: ExpandedSpendingKey<Bls12>,
    pub(crate) network: Network,
=======
    pub(super) spending_key: Option<[u8; 32]>,
    pub(super) expanded_spending_key: ExpandedSpendingKey<Bls12>,
>>>>>>> f845bdf0
}

impl Debug for SaplingSpendingKey {
    fn fmt(&self, f: &mut fmt::Formatter<'_>) -> fmt::Result {
        write!(
            f,
            "SaplingSpendingKey {{ sk: {:?}, ask: {:?}, nsk: {:?}, ovk: {:?} }}",
            self.spending_key,
            self.expanded_spending_key.ask,
            self.expanded_spending_key.nsk,
            self.expanded_spending_key.ovk
        )?;
        Ok(())
    }
}

impl Display for SaplingSpendingKey {
    fn fmt(&self, f: &mut fmt::Formatter<'_>) -> fmt::Result {
        if let Some(spending_key) = self.spending_key {
            for s in &spending_key[..] {
                write!(f, "{:02x}", s)?;
            }
        } else {
            let mut buffer = vec![0; 96];
            match self.expanded_spending_key.write(buffer.as_mut_slice()).is_ok() {
                true => {
                    for s in &buffer[..] {
                        write!(f, "{:02x}", s)?;
                    }
                }
                false => {
                    write!(f, "unable to print expanded spending key")?;
                }
            }
        }
        Ok(())
    }
}

impl PartialEq for SaplingSpendingKey {
    fn eq(&self, other: &Self) -> bool {
<<<<<<< HEAD
        if self.network != other.network {
            return false;
        }
=======
>>>>>>> f845bdf0
        if let Some(this) = self.spending_key {
            if let Some(that) = other.spending_key {
                if this != that {
                    return false;
                }
            }
        }
        self.expanded_spending_key.ask == other.expanded_spending_key.ask
            && self.expanded_spending_key.nsk == other.expanded_spending_key.nsk
            && self.expanded_spending_key.ovk == other.expanded_spending_key.ovk
    }
}

impl Eq for SaplingSpendingKey {}

#[derive(Debug, Clone, PartialEq, Eq)]
pub enum SpendingKey<N: ZcashNetwork> {
    /// P2PKH transparent spending key
    P2PKH(P2PKHSpendingKey<N>),
    /// P2SH transparent spending key
    P2SH(P2SHSpendingKey),
    /// Sprout shielded spending key
    Sprout(SproutSpendingKey),
    /// Sapling shielded spending key
    Sapling(SaplingSpendingKey),
}

/// Represents a Zcash Private Key
#[derive(Debug, Clone, PartialEq, Eq)]
pub struct ZcashPrivateKey<N: ZcashNetwork>(SpendingKey<N>, PhantomData<N>);

impl<N: ZcashNetwork> PrivateKey for ZcashPrivateKey<N> {
    type Address = ZcashAddress<N>;
    type Format = Format;
    type PublicKey = ZcashPublicKey<N>;

    /// Returns a randomly-generated compressed Zcash private key.
<<<<<<< HEAD
    fn new(network: &Network) -> Result<Self, PrivateKeyError> {
        let mut random = [0u8; 32];
        OsRng.try_fill(&mut random)?;
        Ok(Self(SpendingKey::P2PKH(P2PKHSpendingKey {
            secret_key: secp256k1::SecretKey::from_slice(&Secp256k1::new(), &random)?,
            compressed: true,
            network: *network,
        })))
=======
    fn new<R: Rng>(rng: &mut R) -> Result<Self, PrivateKeyError> {
        let random: [u8; 32] = rng.gen();
        Ok(Self(
            SpendingKey::<N>::P2PKH(P2PKHSpendingKey::<N>::new(
                secp256k1::SecretKey::from_slice(&random)?,
                true,
            )),
            PhantomData,
        ))
>>>>>>> f845bdf0
    }

    /// Returns the public key of the corresponding Zcash private key.
    fn to_public_key(&self) -> Self::PublicKey {
<<<<<<< HEAD
        ZcashPublicKey::from_private_key(self)
=======
        ZcashPublicKey::<N>::from_private_key(self)
>>>>>>> f845bdf0
    }

    /// Returns the address of the corresponding Zcash private key.
    fn to_address(&self, format: &Self::Format) -> Result<Self::Address, AddressError> {
        ZcashAddress::<N>::from_private_key(self, format)
    }
}

<<<<<<< HEAD
impl ZcashPrivateKey {
=======
impl<N: ZcashNetwork> ZcashPrivateKey<N> {
    /// Returns a Zcash private key given a spending key.
    pub fn from_spending_key(spending_key: SpendingKey<N>) -> Self {
        Self(spending_key, PhantomData)
    }

    /// Returns the spending key of the Zcash private key.
    pub fn to_spending_key(&self) -> SpendingKey<N> {
        self.0.clone()
    }

>>>>>>> f845bdf0
    /// Returns either a Zcash private key struct or errors.
    pub fn from(s: &str, format: &Format) -> Result<Self, PrivateKeyError> {
        match format {
<<<<<<< HEAD
            Format::P2PKH => Self::p2pkh(s, network),
            Format::Sprout => Self::sprout(s, network),
=======
            Format::P2PKH => Self::p2pkh(s),
>>>>>>> f845bdf0
            Format::Sapling(_) => match hex::decode(s)?.len() {
                32 => Self::sapling(s),
                96 => Self::sapling_expanded(s),
                length => Err(PrivateKeyError::InvalidByteLength(length)),
            },
            _ => Err(PrivateKeyError::UnsupportedFormat),
        }
    }

    /// Returns a P2PKH private key from a given WIF.
    fn p2pkh(wif: &str) -> Result<Self, PrivateKeyError> {
        let data = wif.from_base58()?;
        let len = data.len();
        if len != 37 && len != 38 {
            return Err(PrivateKeyError::InvalidCharacterLength(len));
        }

        let expected = &data[len - 4..][0..4];
        let checksum = &checksum(&data[0..len - 4])[0..4];
        if *expected != *checksum {
            let expected = expected.to_base58();
            let found = checksum.to_base58();
            return Err(PrivateKeyError::InvalidChecksum(expected, found));
        }

<<<<<<< HEAD
        if *network != Network::from_wif_prefix(data[0])? {
            let expected = network.to_string();
            let found = Network::from_wif_prefix(data[0])?.to_string();
            return Err(PrivateKeyError::InvalidNetwork(expected, found));
        }

        Ok(Self(SpendingKey::P2PKH(P2PKHSpendingKey {
            secret_key: secp256k1::SecretKey::from_slice(&Secp256k1::without_caps(), &data[1..33])?,
            compressed: len == 38,
            network: *network,
        })))
    }

    /// Returns a Sprout private key from a given wif.
    fn sprout(wif: &str, network: &Network) -> Result<Self, PrivateKeyError> {
        if wif.len() != 52 {
            return Err(PrivateKeyError::InvalidByteLength(wif.len()));
        }
        let mut data = [0u8; 32];
        data.copy_from_slice(&wif.from_base58()?[2..34]);

        let mut sk = [0u8; 32];
        sk.copy_from_slice(&data);
        sk[0] &= 0x0f;

        Ok(Self(SpendingKey::Sprout(SproutSpendingKey {
            spending_key: sk,
            network: *network,
        })))
=======
        // Check that the network byte correspond with the correct network.
        let _ = N::from_wif_prefix(data[0])?;

        Ok(Self(
            SpendingKey::<N>::P2PKH(P2PKHSpendingKey::<N>::new(
                secp256k1::SecretKey::from_slice(&data[1..33])?,
                len == 38,
            )),
            PhantomData,
        ))
>>>>>>> f845bdf0
    }

    /// Returns a Sapling private key from a given seed.
    fn sapling(spending_key: &str) -> Result<Self, PrivateKeyError> {
        let data = hex::decode(spending_key)?;
        if data.len() != 32 {
            return Err(PrivateKeyError::InvalidByteLength(data.len()));
        }

        let mut sk = [0u8; 32];
        sk.copy_from_slice(data.as_slice());

<<<<<<< HEAD
        Ok(Self(SpendingKey::Sapling(SaplingSpendingKey {
            spending_key: Some(sk),
            expanded_spending_key: ExpandedSpendingKey::from_spending_key(&sk[..]),
            network: *network,
        })))
    }

    /// Returns a Sapling private key from a given expanded spending key.
    fn sapling_expanded(
        expanded_spending_key: &str,
        network: &Network,
    ) -> Result<Self, PrivateKeyError> {
=======
        Ok(Self(
            SpendingKey::Sapling(SaplingSpendingKey {
                spending_key: Some(sk),
                expanded_spending_key: ExpandedSpendingKey::from_spending_key(&sk[..]),
            }),
            PhantomData,
        ))
    }

    /// Returns a Sapling private key from a given expanded spending key.
    fn sapling_expanded(expanded_spending_key: &str) -> Result<Self, PrivateKeyError> {
>>>>>>> f845bdf0
        let data = hex::decode(expanded_spending_key)?;
        if data.len() != 96 {
            return Err(PrivateKeyError::InvalidByteLength(data.len()));
        }

<<<<<<< HEAD
        Ok(Self(SpendingKey::Sapling(SaplingSpendingKey {
            spending_key: None,
            expanded_spending_key: ExpandedSpendingKey::read(&data[..])?,
            network: *network,
        })))
=======
        Ok(Self(
            SpendingKey::Sapling(SaplingSpendingKey {
                spending_key: None,
                expanded_spending_key: ExpandedSpendingKey::read(&data[..])?,
            }),
            PhantomData,
        ))
>>>>>>> f845bdf0
    }
}

impl<N: ZcashNetwork> FromStr for ZcashPrivateKey<N> {
    type Err = PrivateKeyError;

    fn from_str(s: &str) -> Result<Self, Self::Err> {
        let b58 = s.from_base58();
        let hex = hex::decode(s);

        if b58.is_ok() && hex.is_err() {
            let data = b58.unwrap();
            if data.len() != 37 && data.len() != 38 {
                return Err(PrivateKeyError::InvalidByteLength(data.len()));
<<<<<<< HEAD
            }

            // Sprout
            if &s[..2] == "SK" {
                return Self::sprout(s, &Network::Mainnet);
            }

            // Transparent
            return Self::p2pkh(s, &Network::from_wif_prefix(data[0])?);
=======
            }
            return Self::p2pkh(s);
>>>>>>> f845bdf0
        }

        // Sapling
        if b58.is_err() && hex.is_ok() {
            let data = hex.unwrap();
            if data.len() == 32 {
<<<<<<< HEAD
                return Self::sapling(s, &Network::Mainnet);
            } else if data.len() == 96 {
                return Self::sapling_expanded(s, &Network::Mainnet);
=======
                return Self::sapling(s);
            } else if data.len() == 96 {
                return Self::sapling_expanded(s);
>>>>>>> f845bdf0
            }
        }

        Err(PrivateKeyError::UnsupportedFormat)
    }
}

impl<N: ZcashNetwork> Display for ZcashPrivateKey<N> {
    fn fmt(&self, f: &mut fmt::Formatter) -> fmt::Result {
        match &self.0 {
            SpendingKey::P2PKH(p2pkh) => write!(f, "{}", p2pkh.to_string()),
            SpendingKey::Sprout(sprout) => write!(f, "{}", sprout.to_string()),
            SpendingKey::Sapling(sapling) => write!(f, "{}", sapling.to_string()),
<<<<<<< HEAD
            _ => write!(f, "")
=======
            _ => write!(f, ""),
>>>>>>> f845bdf0
        }
    }
}

#[cfg(test)]
mod tests {
    use super::*;
    use crate::network::*;

    fn test_to_public_key<N: ZcashNetwork>(expected_public_key: &ZcashPublicKey<N>, private_key: &ZcashPrivateKey<N>) {
        let public_key = private_key.to_public_key();
        assert_eq!(*expected_public_key, public_key);
    }

    fn test_to_address<N: ZcashNetwork>(
        expected_address: &ZcashAddress<N>,
        expected_format: &Format,
<<<<<<< HEAD
        private_key: &ZcashPrivateKey,
=======
        private_key: &ZcashPrivateKey<N>,
>>>>>>> f845bdf0
    ) {
        let address = private_key.to_address(expected_format).unwrap();
        assert_eq!(*expected_address, address);
    }

    fn test_from<N: ZcashNetwork>(
        expected_spending_key: &SpendingKey<N>,
        expected_public_key: &str,
        expected_address: &str,
        expected_format: &Format,
        seed: &str,
    ) {
        let private_key = ZcashPrivateKey::<N>::from(seed, expected_format).unwrap();
        assert_eq!(*expected_spending_key, private_key.0);
        assert_eq!(expected_public_key, private_key.to_public_key().to_string());
        assert_eq!(
            expected_address,
            private_key.to_address(expected_format).unwrap().to_string()
        );
    }

    fn test_to_str<N: ZcashNetwork>(expected_private_key: &str, private_key: &ZcashPrivateKey<N>) {
        assert_eq!(expected_private_key, private_key.to_string());
    }

    fn test_invalid_spending_key_length<N: ZcashNetwork>(spending_key: &str) {
        let length = spending_key.len();
        let first = &spending_key[0..=0];

        assert!(ZcashPrivateKey::<N>::from_str("").is_err());
        assert!(ZcashPrivateKey::<N>::from_str(first).is_err());
        assert!(ZcashPrivateKey::<N>::from_str(&spending_key[0..(length / 2)]).is_err());
        assert!(ZcashPrivateKey::<N>::from_str(&spending_key[0..(length - 1)]).is_err());
        assert!(ZcashPrivateKey::<N>::from_str(&format!("{}{}", spending_key, first)).is_err());
        assert!(ZcashPrivateKey::<N>::from_str(&format!("{}{}", spending_key, spending_key)).is_err());
    }

    mod p2pkh_mainnet_compressed {
        use super::*;

        type N = Mainnet;

        const KEYPAIRS: [(&str, &str, &str); 5] = [
            (
                "L3a3yRcYATnZQt7ams14Pe5KCyRzrrCSejDyeQzHXGntToffVH4g",
                "0310d63f8c2f0a6efd13ce8a77776de26eba1816f73aa73e73a4da3f2368fcc949",
                "t1JwBjJWgNQVqWxGha2RsPZMhVGgfRg2pod",
            ),
            (
                "Kx7f3xE2TmhczSkFUxxSajE2vuuLrrqinAbTZBxqxHj6XGbhoyrQ",
                "02f4bf56c9c8389b04752236a4f2419367e3a4e36fe80da6162a0b530ca91262b0",
                "t1VnZLVwvaUsnYt34XJHNTu24wn3kD8RwsE",
            ),
            (
                "L46n9WGR671oANndbkxBBz9orQ36TQu98zeRJmp41tqk3HM6UpJk",
                "031347c183c608c629e8bc0ad76718cc9f2a1ee9e53d45862a1b9c8fad25f8ab5b",
                "t1N8HuTxFm9qS7yQCi3TsMGCQ8kPPTx5Me7",
            ),
            (
                "L2AMjT43hZQGATgtkakVMMMEguoJLwDAcZJVg1zsqjWeWaC4cTVd",
                "03a0d8ab54a080f6e085777c2f5432b22b3543ad421aecc3f2136bcd2e1e2a59e4",
                "t1PUKYyoqPZw43CHqjquU9PZE1GEvmHNbPa",
            ),
            (
                "L53GxzD5rVaX6jY5ig1qNBqur5WyAeFn8sCo9VwU4J717ewDbgc6",
                "020ceda15424ec7159f7ac5f6ad2654c93ab4cae7f9419de7aae39967f97907fd7",
                "t1TqidZPmPSJsr1wcMuYwDDaa7D9ow5sWMx",
            ),
        ];

        #[test]
        fn to_public_key() {
            KEYPAIRS.iter().for_each(|(private_key, public_key, _)| {
                let public_key = ZcashPublicKey::<N>::from_str(public_key).unwrap();
                let private_key = ZcashPrivateKey::<N>::from_str(&private_key).unwrap();
                test_to_public_key(&public_key, &private_key);
            });
        }

        #[test]
        fn to_address() {
            KEYPAIRS.iter().for_each(|(private_key, _, address)| {
                let address = ZcashAddress::<N>::from_str(address).unwrap();
                let private_key = ZcashPrivateKey::<N>::from_str(&private_key).unwrap();
                test_to_address(&address, &Format::P2PKH, &private_key);
            });
        }

        #[test]
        fn from() {
            KEYPAIRS
                .iter()
                .for_each(|(private_key, expected_public_key, expected_address)| {
                    let expected_private_key = ZcashPrivateKey::<N>::from_str(&private_key).unwrap();
                    test_from(
                        &expected_private_key.0,
                        expected_public_key,
                        expected_address,
                        &Format::P2PKH,
                        &private_key,
                    );
                });
        }

        #[test]
        fn to_str() {
            KEYPAIRS.iter().for_each(|(expected_private_key, _, _)| {
                let private_key = ZcashPrivateKey::<N>::from_str(expected_private_key).unwrap();
                test_to_str(expected_private_key, &private_key);
            });
        }

        #[test]
        fn invalid_spending_key_length() {
            KEYPAIRS.iter().for_each(|(private_key, _, _)| {
                test_invalid_spending_key_length::<N>(private_key);
            });
        }
    }

    mod p2pkh_mainnet_uncompressed {
        use super::*;

        type N = Mainnet;

        const KEYPAIRS: [(&str, &str, &str); 5] = [
            (
                "5JkYwYTFDzd41Uy3qB8ucvENFzFBYHnZGk7GbFnHTwUaepikxpJ",
                "0471b47908e7a0cd0e053129cde9a38c54730bc63faf780efc4f9b7c3db4ed1b7db0f877ae0e1959d2353bca05bc405fa1c48e76fec3e99c26e48c95cf112dc7c9",
                "t1Rxy8Qw6eXxSRFLwS3S1D8T436eR4zQTKp"
            ),
            (
                "5JBCdxHg7w5gDNVi4G34zHWNMqvPheZAG4TeQcwk5jgh7RcenAZ",
                "049af1ad996f0ca009bc2e7bcdb4a899f822dfca068dfabf8aa7fb2be86c5c3cf198efbdfb3c870b01c81e3236e0dd4db0fe279a31695ce17cc83b94fe85d250ab",
                "t1PpkWq8MVDcpG7mneEhgmVZnkpM1vQQJdx"
            ),
            (
                "5JQjtXVXkf1trwNCPK9KsUapYDrwKUYnPZwX5zFdfy7DiFfEv2g",
                "0487dbab62116ed483bec0d8f4422e1ab315e65b8f981f6e4bd17621e393c8e7632b4028807695d959691d2e121a8e953c47e618defa6e9c159f7fdf60870981c5",
                "t1PsCpuxCMZ44j3H5tuTLmdPKqdhR3N4TPf"
            ),
            (
                "5Kht325G1JErVxAKcM7WreWR9oVgwsN21m4VVoVKiJ4vAm9mLZQ",
                "04463f48d8b3d7e622900633cd409f851c49fec6607eba3db52965995b300e8abaea439a2d5bd6f6b86a53198eac8d2735a4b013f8a811e1b151fdb5b5f11c595d",
                "t1XDKPwTpFS2BWWXASnhTLKWfoaFocRGErk"
            ),
            (
                "5KA9KkgmBfSUiRqBdsjiAjRzcQbGcYD5EpWArFfNRsw1h4bwmqU",
                "04315a06c80dd5886e960b213fdefd9df76fa2b26f9e3e876a72160a20af1fea95425c12d5c5ed75e89a564a4bdcdf5fbb197e29b2b042016987f2eaf64b26d5f3",
                "t1Zk2uJgGLZCJCRXUYUGTpRqqn3utqsdPsg"
            )
        ];

        #[test]
        fn to_public_key() {
            KEYPAIRS.iter().for_each(|(private_key, public_key, _)| {
                let public_key = ZcashPublicKey::<N>::from_str(public_key).unwrap();
                let private_key = ZcashPrivateKey::<N>::from_str(&private_key).unwrap();
                test_to_public_key(&public_key, &private_key);
            });
        }

        #[test]
        fn to_address() {
            KEYPAIRS.iter().for_each(|(private_key, _, address)| {
                let address = ZcashAddress::<N>::from_str(address).unwrap();
                let private_key = ZcashPrivateKey::<N>::from_str(&private_key).unwrap();
                test_to_address(&address, &Format::P2PKH, &private_key);
            });
        }

        #[test]
        fn from() {
            KEYPAIRS
                .iter()
                .for_each(|(private_key, expected_public_key, expected_address)| {
                    let expected_private_key = ZcashPrivateKey::<N>::from_str(&private_key).unwrap();
                    test_from(
                        &expected_private_key.0,
                        expected_public_key,
                        expected_address,
                        &Format::P2PKH,
                        &private_key,
                    );
                });
        }

        #[test]
        fn to_str() {
            KEYPAIRS.iter().for_each(|(expected_private_key, _, _)| {
                let private_key = ZcashPrivateKey::<N>::from_str(expected_private_key).unwrap();
                test_to_str(expected_private_key, &private_key);
            });
        }

        #[test]
        fn invalid_spending_key_length() {
            KEYPAIRS.iter().for_each(|(private_key, _, _)| {
                test_invalid_spending_key_length::<N>(private_key);
            });
        }
    }

    mod p2pkh_testnet_compressed {
        use super::*;

        type N = Testnet;

        const KEYPAIRS: [(&str, &str, &str); 5] = [
            (
                "cNG7sM13VvGrhKgepLeEiiQAERXpGB6j5NuRwhh6sLh2skMTQf7M",
                "02d327c40e543a08c17cda94d0b9660520bd075151280e487294e94eced3a283df",
                "tmWT3bvWCHQkAXXucPjWHqLs9EyWUDdzSuN",
            ),
            (
                "cQXFXQHBzCuPbKYdeKERGeMrh8TJAsos7TLYDamQLXJiXY9sUkY6",
                "038a2754d1b25a7d0cb3518ea92ca07de0fc21a56d920be6ca10857893c48989fb",
                "tmAs578aq6jaXqmnXRrhWpjJsySFf7eXb5J",
            ),
            (
                "cQNALaabLLxMzdBkbCZvcTJtyvQ5zg4UhhskMk5R8Wu1ymSXCLsX",
                "0309341fa999f0f2951eb9867f84b55781904fe2228b8ffc8dc1a8a47e1c357957",
                "tmD8R6k2mTfTwGG24w5SBeAwQnqKGFx3cSg",
            ),
            (
                "cS6qPDRjncjCAe95SGKH81491NGkwzWqhAsGTEzkgVNC6ZdBpB4M",
                "024e12c05184403e0243a1563b9ebaeda7b529bf1306abe55827d363697be936a4",
                "tmPNWe7d4Hvkh4TEZ6Xd1ZQBje7VNQQ2Anb",
            ),
            (
                "cRRjNZuyYu8aiqVLRLvj7PqTWKLELK2N257AgSvmPzMjfJ44oWtb",
                "03d08c6748dcad37dbcad05d4cde25234107785a1c19b6edda8bfc199c91877d7d",
                "tmRdRE5JAX6KX3c11GVgqc5R6JBRtfbuk8i",
            ),
        ];

        #[test]
        fn to_public_key() {
            KEYPAIRS.iter().for_each(|(private_key, public_key, _)| {
                let public_key = ZcashPublicKey::<N>::from_str(public_key).unwrap();
                let private_key = ZcashPrivateKey::<N>::from_str(&private_key).unwrap();
                test_to_public_key(&public_key, &private_key);
            });
        }

        #[test]
        fn to_address() {
            KEYPAIRS.iter().for_each(|(private_key, _, address)| {
                let address = ZcashAddress::<N>::from_str(address).unwrap();
                let private_key = ZcashPrivateKey::<N>::from_str(&private_key).unwrap();
                test_to_address(&address, &Format::P2PKH, &private_key);
            });
        }

        #[test]
        fn from() {
            KEYPAIRS
                .iter()
                .for_each(|(private_key, expected_public_key, expected_address)| {
                    let expected_private_key = ZcashPrivateKey::<N>::from_str(&private_key).unwrap();
                    test_from(
                        &expected_private_key.0,
                        expected_public_key,
                        expected_address,
                        &Format::P2PKH,
                        &private_key,
                    );
                });
        }

        #[test]
        fn to_str() {
            KEYPAIRS.iter().for_each(|(expected_private_key, _, _)| {
                let private_key = ZcashPrivateKey::<N>::from_str(expected_private_key).unwrap();
                test_to_str(expected_private_key, &private_key);
            });
        }

        #[test]
        fn invalid_spending_key_length() {
            KEYPAIRS.iter().for_each(|(private_key, _, _)| {
                test_invalid_spending_key_length::<N>(private_key);
            });
        }
    }

    mod p2pkh_testnet_uncompressed {
        use super::*;

        type N = Testnet;

        const KEYPAIRS: [(&str, &str, &str); 5] = [
            (
                "92VN8AQdnRoBRw7QQcpUYsh1bSEWUrkZ364fjMUdNrm8fTJhEGw",
                "04d7d44136ec02643e813d1182256508622385d18052bf13ec475ce226d161d7832cb4f7032e900ccfc07f3a4870a1522f7b4ce381bc1f8c0bcc5d36ec3c9d351a",
                "tmCrh5cZDv5KUpcmbYzoaC4SZUTTbeoERdX"
            ),
            (
                "92cPhKtH4PfSsJBihSvd5aeZXU5gvzJWM2pHVWZ4dgYtioLb5Vm",
                "0414e08f6a2fa6b0cc205aef1be0c8e87dbcc312f72c46e2446441c0e42fb51b20982678deade96a1851f4f673774fd834b8a18ccae6aef65fe53098ad533ee944",
                "tmEev5ommgX8J1E2cgygciUtB6BkAX3CYWc"
            ),
            (
                "921RfpWAirU31BCKn8LhctV3hF3EJCVGDok5jZGYhoNc5Cp8TxZ",
                "0408d8331b48fe348e7657f0cdbbd8027c715dabd62d9a94d6a028b9a5a972fc22548948c11eddb61f90a5da9a7647f4e4c2859def91ac45c1cea8f38817f9129e",
                "tmVttNTD4jkGikWYpmCmCCmtYk7s3EBTcGw"
            ),
            (
                "92nYXXcwdSZSykBUuRJUsGCeQQn1GimuDp3dfThsr1oVFft7mJR",
                "0433287b651e3df0d7fd32494673f7aaf5dabe9e4e9e9c292a4c4f2aab3b68845648a657ae274013e363ce89ab7f938ded9e3df1ef66fb0aadf7e41b823d8e3d34",
                "tmTSQ5RKyeND95C39kg8uJA9H1qD1WXvfQf"
            ),
            (
                "92t16UPRvwotFBR3CQfc9TweC5dqPiNwiaLSZLhbtGZkLM4RYpG",
                "042b9da4fe2356a93d83cf43e0c2b1714193ae9ad3ffd9cbfe3d1bd3ec6540345199ad024df690f8ffa1fe57ae675d14a510a919625aedf3442c3e2e4b43ff0683",
                "tmAhSm3UDLkKhZUAcAz4W83hmC4sgWS3zwk"
            )
        ];

        #[test]
        fn to_public_key() {
            KEYPAIRS.iter().for_each(|(private_key, public_key, _)| {
                let public_key = ZcashPublicKey::<N>::from_str(public_key).unwrap();
                let private_key = ZcashPrivateKey::<N>::from_str(&private_key).unwrap();
                test_to_public_key(&public_key, &private_key);
            });
        }

        #[test]
        fn to_address() {
            KEYPAIRS.iter().for_each(|(private_key, _, address)| {
                let address = ZcashAddress::<N>::from_str(address).unwrap();
                let private_key = ZcashPrivateKey::<N>::from_str(&private_key).unwrap();
                test_to_address(&address, &Format::P2PKH, &private_key);
            });
        }

        #[test]
        fn from() {
            KEYPAIRS
                .iter()
                .for_each(|(private_key, expected_public_key, expected_address)| {
                    let expected_private_key = ZcashPrivateKey::<N>::from_str(&private_key).unwrap();
                    test_from(
                        &expected_private_key.0,
                        expected_public_key,
                        expected_address,
                        &Format::P2PKH,
                        &private_key,
                    );
                });
        }

        #[test]
        fn to_str() {
            KEYPAIRS.iter().for_each(|(expected_private_key, _, _)| {
                let private_key = ZcashPrivateKey::<N>::from_str(expected_private_key).unwrap();
                test_to_str(expected_private_key, &private_key);
            });
        }

        #[test]
        fn invalid_spending_key_length() {
            KEYPAIRS.iter().for_each(|(private_key, _, _)| {
                test_invalid_spending_key_length::<N>(private_key);
            });
        }
    }

    mod sprout_mainnet {
        use super::*;

        const KEYPAIRS: [(&str, &str, &str); 5] = [
            (
                "SKxt8pwrQipUL5KgZUcBAqyLj9R1YwMuRRR3ijGMCwCCqchmi8ut",
                "ZiVKYQyUcyAJLKwcosSeDxkGRhygFdAPWsr3m8UgjC5X85yqNyLTtJJJYNH83Wf2AQKU6TZsd65MXBZLFj6eSCAFcnCFuVCFS",
                "zcJLC7a3aRJohMNCVjSZQ8jFuofhAHJNAY4aX5soDkYfgNejzKnEZbucJmVibLWCwK8dyyfDhNhf3foXDDTouweC382LcX5"
            ),
            (
                "SKxoo5QkFQgTbdc6EWRKyHPMdmtNDJhqudrAVhen9b4kjCwN6CeV",
                "ZiVKfdhhmQ1fpXaxyW5zRXw4Dhg9cbKRgK7mNFoBLiKjiBZiHJYJTpV2gNMDMPY9sRC96vnKZcnTMSi65SKPyL4WNQNm9PT5H",
                "zcRYvLiURno1LhXq95e8avXFcH2fKKToSFfhqaVKTy8mGH7i6SJbfuWcm4h9rEA6DvswrbxDhFGDQgpdDYV8zwUoHvwNvFX"
            ),
            (
                "SKxsVGKsCESoVb3Gfm762psjRtGHmjmv7HVjHckud5MnESfktUuG",
                "ZiVKkMUGwx4GgtwxTedRHYewVVskWicz8APQgdcYmvUsiLYgSh3cLAa8TwiR3shyNngGbLiUbYMkZ8F1giXmmcED98rDMwNSG",
                "zcWGguu2UPfNhh1ygWW9Joo3osvncsuehtz5ewvXd78vFDdnDCRNG6QeKSZpwZmYmkfEutPVf8HzCfBytqXWsEcF2iBAM1e"
            ),
            (
                "SKxp72QGQ2qtovHSoVnPp8jRFQpHBhG1xF8s27iRFjPXXkYMQUA6",
                "ZiVKkeb8STw7kpJQsjRCQKovQBciPcfjkpajuuS25DTXSQSVasnq4BkyaMLBBxAkZ8fv6f18woWgaA8W7kGvYp1C1ESaWGjwV",
                "zcWZomPYMEjJ49S4UHcvTnhjYqogfdYJuEDMURDpbkrz94bkzdTdJEZKWkkpQ8nK62eyLkZCvLZDFtLC2Cq5BmEK3WCKGMN"
            ),
            (
                "SKxpmLdykLu3xxSXtw1EA7iLJnXu8hFh8hhmW1B2J2194ijh5CR4",
                "ZiVKvpWQiDpxAvWTMLkjjSbCiBGc4kXhtkgAJfW1JVbCTUY4YaAVvVZzCz6wspG9qttciRFLEXm3HLQAmssFbUp9uPEkP3uu5",
                "zcgjj3fJF59QGBufopx3F51jCjUpXbgEzec7YQT6jRt4Ebu5EV3AW4jHPN6ZdXhmygBvQDRJrXoZLa3Lkh5GqnsFUzt7Qok"
            )
        ];

        #[test]
        fn to_public_key() {
            KEYPAIRS.iter().for_each(|(private_key, public_key, _)| {
                let public_key = ZcashPublicKey::from_str(public_key).unwrap();
                let private_key = ZcashPrivateKey::from_str(&private_key).unwrap();
                test_to_public_key(&public_key, &private_key);
            });
        }

        #[test]
        fn to_address() {
            KEYPAIRS.iter().for_each(|(private_key, _, address)| {
                let address = ZcashAddress::from_str(address).unwrap();
                let private_key = ZcashPrivateKey::from_str(&private_key).unwrap();
                test_to_address(&address, &Format::Sprout, &private_key);
            });
        }

        #[test]
        fn from() {
            KEYPAIRS.iter().for_each(|(private_key, expected_public_key, expected_address)| {
                let expected_private_key = ZcashPrivateKey::from(&private_key, &Format::Sprout, &Network::Mainnet).unwrap();
                test_from(
                    &expected_private_key.0,
                    &Network::Mainnet,
                    expected_public_key,
                    expected_address,
                    &Format::Sprout,
                    &private_key);
            });
        }


        #[test]
        fn to_str() {
            KEYPAIRS.iter().for_each(|(expected_private_key, _, _)| {
                let private_key = ZcashPrivateKey::from(&expected_private_key, &Format::Sprout, &Network::Mainnet).unwrap();
                test_to_str(expected_private_key, &private_key);
            });
        }

        #[test]
        fn invalid_spending_key_length() {
            KEYPAIRS.iter().for_each(|(private_key, _, _)| {
                test_invalid_spending_key_length(private_key);
            });
        }
    }

    mod sapling_mainnet {
        use super::*;

        type N = Mainnet;

        const KEYPAIRS: [(&str, &str, &str); 5] = [
            (
                "bb69cdb5e70e2bbd24f771cd15a18ad58d3ab9e1aa3cab186b9b65d17f7aadef",
                "d21167e8ae8ccbcd34f96ec58bdf798ca7994217d03812100ea9e5cd4e1596ce3a3cf2b6c632c45d9da3b0c044d82655969f71652507eebf25e504486b7fb8e4afc9f1e8cf6b8eae18b786ec79d218d0a1cff90b43273ea162da99a9d2e21dff",
                "zs1dq9dlh6u6hna0u96aqtynxt3acddtgkgdx4re65500nmc2aze0my65ky36vaqvj4hkc9ut66eyf"
            ),
            (
                "275043030be0d6106d40077090821249cb94973266f8058a390c1a123df9b108fbd3af756453d58e31ff2a8f3c621767c57bbcf3a0127b15b73cb7237a48da0bafc9f1e8cf6b8eae18b786ec79d218d0a1cff90b43273ea162da99a9d2e21dff",
                "d21167e8ae8ccbcd34f96ec58bdf798ca7994217d03812100ea9e5cd4e1596ce3a3cf2b6c632c45d9da3b0c044d82655969f71652507eebf25e504486b7fb8e4afc9f1e8cf6b8eae18b786ec79d218d0a1cff90b43273ea162da99a9d2e21dff",
                "zs1dq9dlh6u6hna0u96aqtynxt3acddtgkgdx4re65500nmc2aze0my65ky36vaqvj4hkc9ut66eyf"
            ),
            (
                "0c9f5d70eaac46862150ae3f2a4eecc68753a72567eb66210df8e18a91425adf",
                "bb2d4d7e05b1afb686a7e4d7d8e82a592f25b26caa78a06e939e0ef835c6100c738d89a62c2acd969ef1c68d67d9d365b277145cc60a8e95e11315e192b22c29f612476ea95aa2d4b7df5b881c363829b39ccaa6318c6df3bd2ba6274a15fea0",
                "zs1akf8swew32rr4n63qedewhp2yz3wcjeazp6efs82lgealmux0h30ayju440rqyuscdr3wd5yuap"
            ),
            (
                "fc1edae9146d5c7f9398871ac09097fea6c1593e8c7b6f3384af36ff9cc3b2ee",
                "d610ec21ba084c1b4f42e9c38eefce1dfbf5c0843a549d08b5119007745b171db468b58307cd2c7e54ede334c4e98593e21776043e8956740b102513c03cb023301a9133ee59b826143304b041d8e1f2f1f91d3625ad7dac9e4c88e630a76d8d",
                "zs14q3vapgrd6wfs9pr7hfy37y9djm3gnq09ztxsqs2x2vzv0lck978843q8r2ysejgwp9mcx7ws48"
            ),
            (
                "6038f5e45498c92edd5e6a2588bcce7bcbac604e4e825ee7015d11f33d1e9673",
                "9847a15f3393ad8921f2b282e3033d48adb2eae9455f1e6b77038be913e04c51967b6db4f726fc21c57cf73d3c1fac7d044bc8ea2c5a75334f4641d18f2d0c1335c884a4853f740e93e55d7b9a7b82e7d8c6d17b2305282143359807f2d690d1",
                "zs1rzjhudlm99h5fyrh7dfsvkfg9l5z587w97pm3ce9hpwfxpgck6p55lwu5mcapz7g3r40y597n2c"
            )
        ];

        #[test]
        fn to_public_key() {
            KEYPAIRS.iter().for_each(|(private_key, public_key, _)| {
                let public_key = ZcashPublicKey::<N>::from_str(public_key).unwrap();
                let private_key = ZcashPrivateKey::<N>::from(&private_key, &Format::Sapling(None)).unwrap();
                test_to_public_key(&public_key, &private_key);
            });
        }

        #[test]
        fn to_address() {
            KEYPAIRS.iter().for_each(|(private_key, _, address)| {
                let address = ZcashAddress::<N>::from_str(address).unwrap();
                let private_key = ZcashPrivateKey::<N>::from(&private_key, &address.format()).unwrap();
                test_to_address(&address, &address.format(), &private_key);
            });
        }

        #[test]
        fn from() {
            KEYPAIRS
                .iter()
                .for_each(|(private_key, expected_public_key, expected_address)| {
                    let expected_private_key =
                        ZcashPrivateKey::<N>::from(&private_key, &Format::Sapling(None)).unwrap();
                    test_from(
                        &expected_private_key.0,
                        expected_public_key,
                        expected_address,
                        &Format::Sapling(Some(ZcashAddress::<N>::get_diversifier(expected_address).unwrap())),
                        &private_key,
                    );
                });
        }

        #[test]
        fn to_str() {
            KEYPAIRS.iter().for_each(|(expected_private_key, _, _)| {
                let private_key = ZcashPrivateKey::<N>::from(&expected_private_key, &Format::Sapling(None)).unwrap();
                test_to_str(expected_private_key, &private_key);
            });
        }

        #[test]
        fn invalid_spending_key_length() {
            KEYPAIRS.iter().for_each(|(private_key, _, _)| {
                test_invalid_spending_key_length::<N>(private_key);
            });
        }
    }

    mod sapling_testnet {
        use super::*;

        type N = Testnet;

        const KEYPAIRS: [(&str, &str, &str); 5] = [
            (
                "49110debf1fac0086a2fabd60aab413d0281732b6e51a03dd6ec4f334469ef9f",
                "35d5cf61a3d8cf3078112693c1839a14307179008ea5f0902810d03e4a05d8bd194129f2b82ded4a973ad24aa3e4d8e49a10e039f5060616981511d6a888ca8eca66a812697612fc31fa4e0928ac144a3938d5793beda10f7513e15a6f95ad80",
                "ztestsapling1jzzt7gjscav7lmdpemknv0v8rmmdzpcaqrx95azrgaky94drrvf0fg4wlnlkaclqj3r3s23g2sf"
            ),
            (
                "4e9d5d14d776a93e8aa1dd7e69eda7cefd9651ad140443ca11553e379b2ae90b",
                "b8f5a0b850db6424b704e0eda9d01ef472fc58dd1519cb60a97d9240641e105e8856e062da9c729bb3580b64c5d933190af86066e518922e7967255746c024ea4bc12f2e92f93f4f853161bf774fe4d9c32581020c9cc52ee42216c8e575d4bb",
                "ztestsapling19epsvtxnzf59pr993fq4g0gu0fmrn2jl2z9jm2lgj3220c7r9shyvcpe25ul7wxvzk60z82zyf7"
            ),
            (
                "8544e9cfc6423e22bca5b62bf56649fd3716b6cc092391ecba78fb017d5feda1",
                "75b6233bd29155a361ec2a98552f5c1ddded2fd47af880d78a3f26b4ce8cc2d262008e3d2904bfeb61abdb70432860fbe6557a406c1ae72a4a204fe934985116cdf80f5b52fbc7d22c2dd630939b7641cec76b2e4f8ef6dc53276ea4b3efc1a9",
                "ztestsapling18ur694qcm6w657u9xt8aekutn98gyvpzwzjgjz99594x775ppeze5vwnp2ndw0u205vkuh2tqcu"
            ),
            (
                "6d21907f6ad14d2823625036e0951a3c566d4df7b101dfb2899107d02e9bd8bd",
                "e35af2ffa9c77482e11d998d087492e9f80672558253ef30ddb6d712d51a4aacc58455349ccd5be0de5a9584cfe63a5be7e86eb9f20f8efb3fb1ef84d8fc6625aa38f308de656736fb6b02929d695bb904108d5b680952ce774e938b3c50418b",
                "ztestsapling1hkyeldalqna6kxzkkpc3gl4yvtd842sld4kkx7mhtm4srhndnqm347q7x672t05j245skqsctvs"
            ),
            (
                "d800f2b919cb06f7396a9e253c77f65e1cb5f972372cac196ec6546e09355bfe",
                "1ba76bdbb4036d8564562e6664af996c53eebd5fd0209894d9100d6caf3fd149bb2550161ca124c672d7d5d2d7fd9fbbda1423e49585f22d269f59898c58e5bdea43b13df61ecd6cd23e6151a873e575db9b54a43e17cd5b12a406f6e9db6073",
                "ztestsapling12n4jm24lflgmjk4crm0322p0gpmww98v5cqyurphq6tr4r4q9kxyz2f3tp9x92mm8kruwwg2u5w"
            )
        ];

        #[test]
        fn to_public_key() {
            KEYPAIRS.iter().for_each(|(private_key, public_key, _)| {
                let public_key = ZcashPublicKey::<N>::from_str(public_key).unwrap();
                let private_key = ZcashPrivateKey::<N>::from(&private_key, &Format::Sapling(None)).unwrap();
                test_to_public_key(&public_key, &private_key);
            });
        }

        #[test]
        fn to_address() {
            KEYPAIRS.iter().for_each(|(private_key, _, address)| {
                let address = ZcashAddress::<N>::from_str(address).unwrap();
                let private_key = ZcashPrivateKey::<N>::from(&private_key, &address.format()).unwrap();
                test_to_address(&address, &address.format(), &private_key);
            });
        }

        #[test]
        fn from() {
            KEYPAIRS
                .iter()
                .for_each(|(private_key, expected_public_key, expected_address)| {
                    let expected_private_key =
                        ZcashPrivateKey::<N>::from(&private_key, &Format::Sapling(None)).unwrap();
                    test_from(
                        &expected_private_key.0,
                        expected_public_key,
                        expected_address,
                        &Format::Sapling(Some(ZcashAddress::<N>::get_diversifier(expected_address).unwrap())),
                        &private_key,
                    );
                });
        }

        #[test]
        fn to_str() {
            KEYPAIRS.iter().for_each(|(expected_private_key, _, _)| {
                let private_key = ZcashPrivateKey::<N>::from(&expected_private_key, &Format::Sapling(None)).unwrap();
                test_to_str(expected_private_key, &private_key);
            });
        }

        #[test]
        fn invalid_spending_key_length() {
            KEYPAIRS.iter().for_each(|(private_key, _, _)| {
                test_invalid_spending_key_length::<N>(private_key);
            });
        }
    }
}<|MERGE_RESOLUTION|>--- conflicted
+++ resolved
@@ -1,8 +1,7 @@
 use crate::address::{Format, ZcashAddress};
 use crate::network::ZcashNetwork;
 use crate::public_key::ZcashPublicKey;
-<<<<<<< HEAD
-use wagu_model::{
+use wagyu_model::{
     Address,
     AddressError,
     PrivateKey,
@@ -10,9 +9,6 @@
     PublicKey,
     crypto::{checksum, base58_encode_check},
 };
-=======
-use wagyu_model::{crypto::checksum, Address, AddressError, PrivateKey, PrivateKeyError, PublicKey};
->>>>>>> f845bdf0
 
 use base58::{FromBase58, ToBase58};
 use pairing::bls12_381::Bls12;
@@ -29,11 +25,6 @@
     /// The ECDSA private key
     pub(super) secret_key: secp256k1::SecretKey,
     /// If true, the private key is serialized in compressed form
-<<<<<<< HEAD
-    pub compressed: bool,
-    /// The network of the private key
-    pub network: Network,
-=======
     pub(super) compressed: bool,
     /// PhantomData
     _network: PhantomData<N>,
@@ -47,21 +38,12 @@
             _network: PhantomData,
         }
     }
->>>>>>> f845bdf0
 }
 
 impl<N: ZcashNetwork> Display for P2PKHSpendingKey<N> {
     fn fmt(&self, f: &mut fmt::Formatter) -> fmt::Result {
         /// Returns a WIF string given a secp256k1 secret key.
-<<<<<<< HEAD
-        fn secret_key_to_wif(
-            secret_key: &secp256k1::SecretKey,
-            network: &Network,
-            compressed: bool,
-        ) -> String {
-=======
         fn secret_key_to_wif<N: ZcashNetwork>(secret_key: &secp256k1::SecretKey, compressed: bool) -> String {
->>>>>>> f845bdf0
             let mut wif = [0u8; 38];
             wif[0] = N::to_wif_prefix();
             wif[1..33].copy_from_slice(&secret_key[..]);
@@ -87,7 +69,6 @@
 #[derive(Debug, Clone, PartialEq, Eq, PartialOrd, Ord)]
 pub struct SproutSpendingKey {
     pub(crate) spending_key: [u8; 32],
-    pub(crate) network: Network,
 }
 
 impl Display for SproutSpendingKey {
@@ -101,14 +82,8 @@
 
 #[derive(Clone)]
 pub struct SaplingSpendingKey {
-<<<<<<< HEAD
-    pub(crate) spending_key: Option<[u8; 32]>,
-    pub(crate) expanded_spending_key: ExpandedSpendingKey<Bls12>,
-    pub(crate) network: Network,
-=======
     pub(super) spending_key: Option<[u8; 32]>,
     pub(super) expanded_spending_key: ExpandedSpendingKey<Bls12>,
->>>>>>> f845bdf0
 }
 
 impl Debug for SaplingSpendingKey {
@@ -150,12 +125,6 @@
 
 impl PartialEq for SaplingSpendingKey {
     fn eq(&self, other: &Self) -> bool {
-<<<<<<< HEAD
-        if self.network != other.network {
-            return false;
-        }
-=======
->>>>>>> f845bdf0
         if let Some(this) = self.spending_key {
             if let Some(that) = other.spending_key {
                 if this != that {
@@ -193,16 +162,6 @@
     type PublicKey = ZcashPublicKey<N>;
 
     /// Returns a randomly-generated compressed Zcash private key.
-<<<<<<< HEAD
-    fn new(network: &Network) -> Result<Self, PrivateKeyError> {
-        let mut random = [0u8; 32];
-        OsRng.try_fill(&mut random)?;
-        Ok(Self(SpendingKey::P2PKH(P2PKHSpendingKey {
-            secret_key: secp256k1::SecretKey::from_slice(&Secp256k1::new(), &random)?,
-            compressed: true,
-            network: *network,
-        })))
-=======
     fn new<R: Rng>(rng: &mut R) -> Result<Self, PrivateKeyError> {
         let random: [u8; 32] = rng.gen();
         Ok(Self(
@@ -212,16 +171,11 @@
             )),
             PhantomData,
         ))
->>>>>>> f845bdf0
     }
 
     /// Returns the public key of the corresponding Zcash private key.
     fn to_public_key(&self) -> Self::PublicKey {
-<<<<<<< HEAD
-        ZcashPublicKey::from_private_key(self)
-=======
         ZcashPublicKey::<N>::from_private_key(self)
->>>>>>> f845bdf0
     }
 
     /// Returns the address of the corresponding Zcash private key.
@@ -230,9 +184,6 @@
     }
 }
 
-<<<<<<< HEAD
-impl ZcashPrivateKey {
-=======
 impl<N: ZcashNetwork> ZcashPrivateKey<N> {
     /// Returns a Zcash private key given a spending key.
     pub fn from_spending_key(spending_key: SpendingKey<N>) -> Self {
@@ -244,16 +195,11 @@
         self.0.clone()
     }
 
->>>>>>> f845bdf0
     /// Returns either a Zcash private key struct or errors.
     pub fn from(s: &str, format: &Format) -> Result<Self, PrivateKeyError> {
         match format {
-<<<<<<< HEAD
-            Format::P2PKH => Self::p2pkh(s, network),
-            Format::Sprout => Self::sprout(s, network),
-=======
             Format::P2PKH => Self::p2pkh(s),
->>>>>>> f845bdf0
+            Format::Sprout => Self::sprout(s),
             Format::Sapling(_) => match hex::decode(s)?.len() {
                 32 => Self::sapling(s),
                 96 => Self::sapling_expanded(s),
@@ -279,37 +225,6 @@
             return Err(PrivateKeyError::InvalidChecksum(expected, found));
         }
 
-<<<<<<< HEAD
-        if *network != Network::from_wif_prefix(data[0])? {
-            let expected = network.to_string();
-            let found = Network::from_wif_prefix(data[0])?.to_string();
-            return Err(PrivateKeyError::InvalidNetwork(expected, found));
-        }
-
-        Ok(Self(SpendingKey::P2PKH(P2PKHSpendingKey {
-            secret_key: secp256k1::SecretKey::from_slice(&Secp256k1::without_caps(), &data[1..33])?,
-            compressed: len == 38,
-            network: *network,
-        })))
-    }
-
-    /// Returns a Sprout private key from a given wif.
-    fn sprout(wif: &str, network: &Network) -> Result<Self, PrivateKeyError> {
-        if wif.len() != 52 {
-            return Err(PrivateKeyError::InvalidByteLength(wif.len()));
-        }
-        let mut data = [0u8; 32];
-        data.copy_from_slice(&wif.from_base58()?[2..34]);
-
-        let mut sk = [0u8; 32];
-        sk.copy_from_slice(&data);
-        sk[0] &= 0x0f;
-
-        Ok(Self(SpendingKey::Sprout(SproutSpendingKey {
-            spending_key: sk,
-            network: *network,
-        })))
-=======
         // Check that the network byte correspond with the correct network.
         let _ = N::from_wif_prefix(data[0])?;
 
@@ -320,7 +235,24 @@
             )),
             PhantomData,
         ))
->>>>>>> f845bdf0
+    }
+
+    /// Returns a Sprout private key from a given wif.
+    fn sprout(wif: &str) -> Result<Self, PrivateKeyError> {
+        if wif.len() != 52 {
+            return Err(PrivateKeyError::InvalidByteLength(wif.len()));
+        }
+        let mut data = [0u8; 32];
+        data.copy_from_slice(&wif.from_base58()?[2..34]);
+
+        let mut sk = [0u8; 32];
+        sk.copy_from_slice(&data);
+        sk[0] &= 0x0f;
+
+        Ok(Self(
+            SpendingKey::Sprout(SproutSpendingKey { spending_key: sk }),
+            PhantomData,
+        ))
     }
 
     /// Returns a Sapling private key from a given seed.
@@ -333,20 +265,6 @@
         let mut sk = [0u8; 32];
         sk.copy_from_slice(data.as_slice());
 
-<<<<<<< HEAD
-        Ok(Self(SpendingKey::Sapling(SaplingSpendingKey {
-            spending_key: Some(sk),
-            expanded_spending_key: ExpandedSpendingKey::from_spending_key(&sk[..]),
-            network: *network,
-        })))
-    }
-
-    /// Returns a Sapling private key from a given expanded spending key.
-    fn sapling_expanded(
-        expanded_spending_key: &str,
-        network: &Network,
-    ) -> Result<Self, PrivateKeyError> {
-=======
         Ok(Self(
             SpendingKey::Sapling(SaplingSpendingKey {
                 spending_key: Some(sk),
@@ -358,19 +276,11 @@
 
     /// Returns a Sapling private key from a given expanded spending key.
     fn sapling_expanded(expanded_spending_key: &str) -> Result<Self, PrivateKeyError> {
->>>>>>> f845bdf0
         let data = hex::decode(expanded_spending_key)?;
         if data.len() != 96 {
             return Err(PrivateKeyError::InvalidByteLength(data.len()));
         }
 
-<<<<<<< HEAD
-        Ok(Self(SpendingKey::Sapling(SaplingSpendingKey {
-            spending_key: None,
-            expanded_spending_key: ExpandedSpendingKey::read(&data[..])?,
-            network: *network,
-        })))
-=======
         Ok(Self(
             SpendingKey::Sapling(SaplingSpendingKey {
                 spending_key: None,
@@ -378,7 +288,6 @@
             }),
             PhantomData,
         ))
->>>>>>> f845bdf0
     }
 }
 
@@ -393,35 +302,24 @@
             let data = b58.unwrap();
             if data.len() != 37 && data.len() != 38 {
                 return Err(PrivateKeyError::InvalidByteLength(data.len()));
-<<<<<<< HEAD
             }
 
             // Sprout
             if &s[..2] == "SK" {
-                return Self::sprout(s, &Network::Mainnet);
+                return Self::sprout(s);
             }
 
             // Transparent
-            return Self::p2pkh(s, &Network::from_wif_prefix(data[0])?);
-=======
-            }
             return Self::p2pkh(s);
->>>>>>> f845bdf0
         }
 
         // Sapling
         if b58.is_err() && hex.is_ok() {
             let data = hex.unwrap();
             if data.len() == 32 {
-<<<<<<< HEAD
-                return Self::sapling(s, &Network::Mainnet);
-            } else if data.len() == 96 {
-                return Self::sapling_expanded(s, &Network::Mainnet);
-=======
                 return Self::sapling(s);
             } else if data.len() == 96 {
                 return Self::sapling_expanded(s);
->>>>>>> f845bdf0
             }
         }
 
@@ -435,11 +333,7 @@
             SpendingKey::P2PKH(p2pkh) => write!(f, "{}", p2pkh.to_string()),
             SpendingKey::Sprout(sprout) => write!(f, "{}", sprout.to_string()),
             SpendingKey::Sapling(sapling) => write!(f, "{}", sapling.to_string()),
-<<<<<<< HEAD
             _ => write!(f, "")
-=======
-            _ => write!(f, ""),
->>>>>>> f845bdf0
         }
     }
 }
@@ -457,11 +351,7 @@
     fn test_to_address<N: ZcashNetwork>(
         expected_address: &ZcashAddress<N>,
         expected_format: &Format,
-<<<<<<< HEAD
-        private_key: &ZcashPrivateKey,
-=======
         private_key: &ZcashPrivateKey<N>,
->>>>>>> f845bdf0
     ) {
         let address = private_key.to_address(expected_format).unwrap();
         assert_eq!(*expected_address, address);
@@ -834,6 +724,8 @@
     mod sprout_mainnet {
         use super::*;
 
+        type N = Mainnet;
+
         const KEYPAIRS: [(&str, &str, &str); 5] = [
             (
                 "SKxt8pwrQipUL5KgZUcBAqyLj9R1YwMuRRR3ijGMCwCCqchmi8ut",
@@ -865,8 +757,8 @@
         #[test]
         fn to_public_key() {
             KEYPAIRS.iter().for_each(|(private_key, public_key, _)| {
-                let public_key = ZcashPublicKey::from_str(public_key).unwrap();
-                let private_key = ZcashPrivateKey::from_str(&private_key).unwrap();
+                let public_key = ZcashPublicKey::<N>::from_str(public_key).unwrap();
+                let private_key = ZcashPrivateKey::<N>::from_str(&private_key).unwrap();
                 test_to_public_key(&public_key, &private_key);
             });
         }
@@ -875,7 +767,7 @@
         fn to_address() {
             KEYPAIRS.iter().for_each(|(private_key, _, address)| {
                 let address = ZcashAddress::from_str(address).unwrap();
-                let private_key = ZcashPrivateKey::from_str(&private_key).unwrap();
+                let private_key = ZcashPrivateKey::<N>::from_str(&private_key).unwrap();
                 test_to_address(&address, &Format::Sprout, &private_key);
             });
         }
@@ -883,10 +775,9 @@
         #[test]
         fn from() {
             KEYPAIRS.iter().for_each(|(private_key, expected_public_key, expected_address)| {
-                let expected_private_key = ZcashPrivateKey::from(&private_key, &Format::Sprout, &Network::Mainnet).unwrap();
+                let expected_private_key = ZcashPrivateKey::<N>::from(&private_key, &Format::Sprout).unwrap();
                 test_from(
                     &expected_private_key.0,
-                    &Network::Mainnet,
                     expected_public_key,
                     expected_address,
                     &Format::Sprout,
@@ -898,7 +789,7 @@
         #[test]
         fn to_str() {
             KEYPAIRS.iter().for_each(|(expected_private_key, _, _)| {
-                let private_key = ZcashPrivateKey::from(&expected_private_key, &Format::Sprout, &Network::Mainnet).unwrap();
+                let private_key = ZcashPrivateKey::<N>::from(&expected_private_key, &Format::Sprout).unwrap();
                 test_to_str(expected_private_key, &private_key);
             });
         }
@@ -906,7 +797,7 @@
         #[test]
         fn invalid_spending_key_length() {
             KEYPAIRS.iter().for_each(|(private_key, _, _)| {
-                test_invalid_spending_key_length(private_key);
+                test_invalid_spending_key_length::<N>(private_key);
             });
         }
     }
