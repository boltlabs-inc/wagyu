use crate::address::ZcashAddress;
use crate::derivation_path::ZcashDerivationPath;
use crate::extended_public_key::ZcashExtendedPublicKey;
use crate::format::Format;
use crate::network::ZcashNetwork;
use crate::private_key::{SaplingSpendingKey, SpendingKey, ZcashPrivateKey};
use crate::public_key::ZcashPublicKey;
use wagyu_model::{Address, AddressError, ExtendedPrivateKey, ExtendedPrivateKeyError, ExtendedPublicKey, PublicKey};

use bech32::{Bech32, FromBase32, ToBase32};
use std::{cmp::Ordering, fmt, fmt::Display, marker::PhantomData, str::FromStr};
use zcash_primitives::zip32::ExtendedSpendingKey;

/// Represents a Zcash extended private key
#[derive(Debug, Clone)]
pub struct ZcashExtendedPrivateKey<N: ZcashNetwork> {
    /// The extended spending key
    extended_spending_key: ExtendedSpendingKey,
    /// The address and derivation format
    format: Format,
    /// PhantomData
    _network: PhantomData<N>,
}

impl<N: ZcashNetwork> ExtendedPrivateKey for ZcashExtendedPrivateKey<N> {
    type Address = ZcashAddress<N>;
    type DerivationPath = ZcashDerivationPath;
    type ExtendedPublicKey = ZcashExtendedPublicKey<N>;
    type Format = Format;
    type PrivateKey = ZcashPrivateKey<N>;
    type PublicKey = ZcashPublicKey<N>;

    /// Returns a new Zcash extended private key.
<<<<<<< HEAD
    fn new(seed: &[u8], format: &Self::Format) -> Result<Self, ExtendedPrivateKeyError> {
        Ok(Self::new_master(seed)?.derive(format)?)
=======
    fn new(seed: &[u8], _format: &Self::Format, path: &Self::DerivationPath) -> Result<Self, ExtendedPrivateKeyError> {
        Ok(Self::new_master(seed, _format)?.derive(path)?)
>>>>>>> ebf58b63
    }

    /// Returns a new Zcash extended private key.
    fn new_master(seed: &[u8]) -> Result<Self, ExtendedPrivateKeyError> {
        Ok(Self {
            extended_spending_key: ExtendedSpendingKey::master(seed),
            format: Format::Master,
            _network: PhantomData,
        })
    }

    /// Returns the extended private key of the given derivation path.
    fn derive(&self, format: &Self::Format) -> Result<Self, ExtendedPrivateKeyError> {

        let path = format.to_derivation_path()?;

        let mut extended_private_key = self.clone();
        for index in path.into_iter() {
            extended_private_key = Self {
                extended_spending_key: extended_private_key
                    .extended_spending_key
                    .derive_child(zcash_primitives::zip32::ChildIndex::from_index(index.to_index())),
                format: format.clone(),
                _network: PhantomData,
            };
        }
        Ok(extended_private_key)
    }

    /// Returns the extended public key of the corresponding extended private key.
    fn to_extended_public_key(&self) -> Self::ExtendedPublicKey {
        Self::ExtendedPublicKey::from_extended_private_key(self)
    }

    /// Returns the private key of the corresponding extended private key.
    fn to_private_key(&self) -> Self::PrivateKey {
        ZcashPrivateKey::from_spending_key(SpendingKey::<N>::Sapling(SaplingSpendingKey::<N> {
            spending_key: None,
            expanded_spending_key: self.extended_spending_key.expsk.clone(),
            _network: PhantomData,
        }))
    }

    /// Returns the public key of the corresponding extended private key.
    fn to_public_key(&self) -> Self::PublicKey {
        Self::PublicKey::from_private_key(&self.to_private_key())
    }

    /// Returns the address of the corresponding extended private key.
    fn to_address(&self, format: &Self::Format) -> Result<Self::Address, AddressError> {
        Self::Address::from_private_key(&self.to_private_key(), format)
    }
}

impl<N: ZcashNetwork> ZcashExtendedPrivateKey<N> {
    /// Returns the extended spending key of the Zcash extended private key.
    pub fn to_extended_spending_key(&self) -> ExtendedSpendingKey {
        self.extended_spending_key.clone()
    }

    /// Returns the format of the Zcash extended private key.
    pub fn to_format(&self) -> Format {
        self.format.clone()
    }
}

impl<N: ZcashNetwork> FromStr for ZcashExtendedPrivateKey<N> {
    type Err = ExtendedPrivateKeyError;

    fn from_str(s: &str) -> Result<Self, Self::Err> {
        let bech32 = Bech32::from_str(s)?;
        // Check that the network prefix is correct
        let _ = N::from_extended_private_key_prefix(bech32.hrp())?;

        let data: Vec<u8> = FromBase32::from_base32(bech32.data())?;
        match ExtendedSpendingKey::read(data.as_slice()) {
            Ok(extended_spending_key) => Ok(Self {
                extended_spending_key,
                format: Format::Master,
                _network: PhantomData,
            }),
            Err(error) => Err(ExtendedPrivateKeyError::Message(error.to_string())),
        }
    }
}

impl<N: ZcashNetwork> Display for ZcashExtendedPrivateKey<N> {
    fn fmt(&self, f: &mut fmt::Formatter) -> fmt::Result {
        let mut data = vec![];
        match self.extended_spending_key.write(&mut data) {
            Ok(_) => (),
            Err(_) => return Err(fmt::Error),
        };
        match Bech32::new(N::to_extended_private_key_prefix(), data.to_base32()) {
            Ok(key) => write!(f, "{}", key),
            _ => Err(fmt::Error),
        }
    }
}

impl<N: ZcashNetwork> PartialEq for ZcashExtendedPrivateKey<N> {
    fn eq(&self, other: &Self) -> bool {
        self.extended_spending_key == other.extended_spending_key
    }
}

impl<N: ZcashNetwork> Eq for ZcashExtendedPrivateKey<N> {}

impl<N: ZcashNetwork> PartialOrd for ZcashExtendedPrivateKey<N> {
    fn partial_cmp(&self, other: &Self) -> Option<Ordering> {
        Some(self.to_string().cmp(&other.to_string()))
    }
}

impl<N: ZcashNetwork> Ord for ZcashExtendedPrivateKey<N> {
    fn cmp(&self, other: &Self) -> Ordering {
        self.to_string().cmp(&other.to_string())
    }
}

#[cfg(test)]
mod tests {
    use super::*;
    use crate::network::*;

    use hex;

    fn test_new<N: ZcashNetwork>(expected_extended_private_key: &str, seed: &str, path: &str) {
        let seed = hex::decode(seed).unwrap();
        let path = ZcashDerivationPath::from_str(path).unwrap();
        let extended_private_key = ZcashExtendedPrivateKey::<N>::new(&seed, &Format::CustomPath(path, Box::new(Format::Sapling(None)))).unwrap();
        assert_eq!(expected_extended_private_key, extended_private_key.to_string());
    }

    fn test_to_extended_public_key<N: ZcashNetwork>(expected_extended_public_key: &str, seed: &str, path: &str) {
        let seed = hex::decode(seed).unwrap();
        let path = ZcashDerivationPath::from_str(path).unwrap();
        let extended_private_key = ZcashExtendedPrivateKey::<N>::new(&seed, &Format::CustomPath(path, Box::new(Format::Sapling(None)))).unwrap();
        let extended_public_key = extended_private_key.to_extended_public_key();
        assert_eq!(expected_extended_public_key, extended_public_key.to_string());
    }

    fn test_to_address<N: ZcashNetwork>(expected_address: &str, seed: &str, path: &str) {
        let seed = hex::decode(seed).unwrap();
        let path = ZcashDerivationPath::from_str(path).unwrap();
        let extended_private_key = ZcashExtendedPrivateKey::<N>::new(&seed, &Format::CustomPath(path, Box::new(Format::Sapling(None)))).unwrap();
        let format = &Format::Sapling(Some(ZcashAddress::<N>::get_diversifier(expected_address).unwrap()));
        let address = extended_private_key.to_address(&format).unwrap();
        assert_eq!(expected_address, address.to_string());
    }

    fn test_from_str<N: ZcashNetwork>(expected_extended_private_key: &str) {
        let extended_private_key = ZcashExtendedPrivateKey::<N>::from_str(&expected_extended_private_key).unwrap();
        assert_eq!(expected_extended_private_key, extended_private_key.to_string());
    }

    fn test_to_string<N: ZcashNetwork>(expected_extended_private_key: &str, seed: &str, path: &str) {
        let seed = hex::decode(seed).unwrap();
        let path = ZcashDerivationPath::from_str(path).unwrap();
        let extended_private_key = ZcashExtendedPrivateKey::<N>::new(&seed, &Format::CustomPath(path, Box::new(Format::Sapling(None)))).unwrap();
        assert_eq!(expected_extended_private_key, extended_private_key.to_string());
    }

    mod sapling_mainnet {
        use super::*;

        type N = Mainnet;

        // (derivation_path, seed, extended_private_key, extended_public_key, address)
        const KEYPAIRS: [(&str, &str, &str, &str, &str); 5] = [
            (
                "m/32'/133'/0'",
                "000102030405060708090a0b0c0d0e0f101112131415161718191a1b1c1d1e1f",
                "secret-extended-key-main1qvmjmz6rqqqqpqzwtfucl5xld0ptzguvaate2mhn255ts7jtym9ram4j3vgg4g9wj2xetfdh8gepzmg3utfe96se4r0zhx6c02dpn9w46l75scpx6m6sh8ulfrf8j7yqkjk8vqcq279chxw9wpt2r2js8x4pqvn5j7dpc9sv3m5ze9p4fr2wx0605vr64dqupvzg2x3pmw7pty5gddk63vkxhekc7lq8lgdzmtcsehsn0ml404v0ztclm8utupzcvujfk4ylqk5sqsqplg80g",
                "zviews1qvmjmz6rqqqqpqzwtfucl5xld0ptzguvaate2mhn255ts7jtym9ram4j3vgg4g9wjgca9sw392zzfkn62uvctjgspy86atg2myma0yrgvfa04cv3dnwvrmkrw24zgqkwwfs3l3ejua8rr8z92tfsjxlpe0fws4vnxkuq0s943m5ze9p4fr2wx0605vr64dqupvzg2x3pmw7pty5gddk63vkxhekc7lq8lgdzmtcsehsn0ml404v0ztclm8utupzcvujfk4ylqk5sqsqtgueax",
                "zs1mrhc9y7jdh5r9ece8u5khgvj9kg0zgkxzdduyv0whkg7lkcrkx5xqem3e48avjq9wn2rukydkwn",
            ),
            (
                "m/32'/133'/1'",
                "000102030405060708090a0b0c0d0e0f101112131415161718191a1b1c1d1e1f",
                "secret-extended-key-main1qvmjmz6rqyqqpqpe689xtr2ltlzpk6cwcla2df93lh7mljzprhwy2m2lurkjw394suv43l9px5qu045unzepdk4vwhdac4w0a39hny8an5f96t6lnmtqxfytsjcvgeq2k5hmak9hyc7gtwk4nnch2p4ra4uvn35r6lndu7qq9f4lzxuudu8znhjz2cwdu85er02upqfjdpy2m85xl2ayp9gvkn4dpsf6dqcckdmzan5fq7p0elwt2luas4pf7vtw7gqrmaty79rm9zsjla3s5",
                "zviews1qvmjmz6rqyqqpqpe689xtr2ltlzpk6cwcla2df93lh7mljzprhwy2m2lurkjw394slfe26kmqrdrz2kgcffmpgw5sxmj2jsdq4snmtmdyfpce9nth9u5ugemq337ygchv9m2drjnpjltgcsf6j9uvhyld535hmqwyeefe50r9f4lzxuudu8znhjz2cwdu85er02upqfjdpy2m85xl2ayp9gvkn4dpsf6dqcckdmzan5fq7p0elwt2luas4pf7vtw7gqrmaty79rm9zsket6md",
                "zs1nahqh7g2rr7qhxur460j8t2rtpjgvwzg9dw7lzt4vddkdlv2wzpnt7frtgccdmq0qvlcgarqada",
            ),
            (
                "m/32'/133'/2'",
                "000102030405060708090a0b0c0d0e0f101112131415161718191a1b1c1d1e1f",
                "secret-extended-key-main1qvmjmz6rqgqqpqxzjrsqsh65a04krp4k0enw50r5fqeke6vr4r5hy9nxvwy5hwp73gydw6vrnj7fekehpljpjpaw56tvtnxq9la4meant53359l7xzysfcu8gdg70gtumtwu9enjzw8md0tzlcagwhfqcr4e4yl8gsfqaxqxgwq76fa9qqh202wgwvuav6apge6707qxm9vqktn3cngkds2jgwjhkt8znvwyg8aks56dupzpuht4ctdzgennwtv6umdkea3kj06ympsff7rd0",
                "zviews1qvmjmz6rqgqqpqxzjrsqsh65a04krp4k0enw50r5fqeke6vr4r5hy9nxvwy5hwp73g87cjj92w772cu0l9avycnrthwwflgsaxu7akem72mq5n9szucwr9cakhgfyxng50jd0qmeqah507ex8z9gwjskc9xay89vls83g367gwq76fa9qqh202wgwvuav6apge6707qxm9vqktn3cngkds2jgwjhkt8znvwyg8aks56dupzpuht4ctdzgennwtv6umdkea3kj06ympsx6p4vv",
                "zs13pfncwv2f8p9z0wg293t7gs2ht68mjvr798fprw64fej9kapv5cmcch0uag0u46u352fk5cmp2h",
            ),
            (
                "m/32'/133'/3'",
                "000102030405060708090a0b0c0d0e0f101112131415161718191a1b1c1d1e1f",
                "secret-extended-key-main1qvmjmz6rqvqqpqr0e0n75aysuuw3rmtqard3g536jmq6qvj07cd5sp0edhelkha7cf3fxc7q00q0laqsdshygdh8thhfspsrsvxsnpcntg8m2asqxfdqrd9q7guzt6qp9xnpun48xp8kdfs4hm8axxzvgn4gc7zhww2y5cctc6tsgzs0qry53mewzyxtpxlwjzj206lyyjc93myajunjl820n458mghcnsspcm6l52k857lh8m3jx3x384hcn6ykq3fxzvsjl6vdpnqk9efsa",
                "zviews1qvmjmz6rqvqqpqr0e0n75aysuuw3rmtqard3g536jmq6qvj07cd5sp0edhelkha7cfg8e3c9934gpd20q84cl7m2a48r6hkv2re5gurkvyklxsfdpxp9dtrhv77hc7e7vuzmcwwgdg3gqrnke4grykxel28m3v5twx0fsd3tc6tsgzs0qry53mewzyxtpxlwjzj206lyyjc93myajunjl820n458mghcnsspcm6l52k857lh8m3jx3x384hcn6ykq3fxzvsjl6vdpnqaspl85",
                "zs12t7k4m00haqpvv7zu3fj290te72mes45hrjdvakl44lp0yjudhacvu09y4zdct9qwh3xzhr7pp5",
            ),
            (
                "m/32'/133'/4'",
                "000102030405060708090a0b0c0d0e0f101112131415161718191a1b1c1d1e1f",
                "secret-extended-key-main1qvmjmz6rqsqqpqzl47k8dzwav0pll77y7sfvhvz2yft0h4lc2l0zr4n43k6t32s5v8844vrzuuus8r2vzc6g40s9serjqstmhas56l27vzlva4tvf9qsfadzj8afz0cncdlg5lvgpx4ss8kzhkqkscp77l267snmdepanlq9lnnead982y9nh6tkr8xtafh7jkv88gvn376l8letdmv7sjwfd5papq2x9qgpf6azdffxgllr3cwegmuep386tjhly7ace66hv43v2hgqdlhla",
                "zviews1qvmjmz6rqsqqpqzl47k8dzwav0pll77y7sfvhvz2yft0h4lc2l0zr4n43k6t32s5v9e4ey5qlfqe7pyxra7y0am5rwp94ujgnqt7q447u8yfjnujee89mh3ysu29d9nwyj3vphnp9250ez6dsl73569eynexnqw94acmqv74lnnead982y9nh6tkr8xtafh7jkv88gvn376l8letdmv7sjwfd5papq2x9qgpf6azdffxgllr3cwegmuep386tjhly7ace66hv43v2hg0z7h3s",
                "zs1vjfnfr52acgj4pl4lfj7r3tsvk4dx62qrczapk4fdc9umz0x00ceh6e6cax4n8v5tpdxs2tcwz3",
            ),
        ];

        #[test]
        fn new() {
            KEYPAIRS.iter().for_each(|(path, seed, extended_private_key, _, _)| {
                test_new::<N>(extended_private_key, seed, path);
            });
        }

        #[test]
        fn to_extended_public_key() {
            KEYPAIRS.iter().for_each(|(path, seed, _, extended_public_key, _)| {
                test_to_extended_public_key::<N>(extended_public_key, seed, path);
            });
        }

        #[test]
        fn to_address() {
            KEYPAIRS.iter().for_each(|(path, seed, _, _, address)| {
                test_to_address::<N>(address, seed, path);
            });
        }

        #[test]
        fn from_str() {
            KEYPAIRS.iter().for_each(|(_, _, extended_private_key, _, _)| {
                test_from_str::<N>(extended_private_key);
            });
        }

        #[test]
        fn to_string() {
            KEYPAIRS.iter().for_each(|(path, seed, extended_private_key, _, _)| {
                test_to_string::<N>(extended_private_key, seed, path);
            });
        }
    }

    mod sapling_testnet {
        use super::*;

        type N = Testnet;

        // (derivation_path, seed, extended_private_key, extended_public_key, address)
        const KEYPAIRS: [(&str, &str, &str, &str, &str); 5] = [
            (
                "m/32'/1'/0'",
                "000102030405060708090a0b0c0d0e0f101112131415161718191a1b1c1d1e1f",
                "secret-extended-key-test1qwsr5qydqqqqpqpnrk0cm9lpz7t962vcmk9j4kzg9klc2n7xd7scxe2h4q3rermc984wu6vp80vn6y7ndakz0qwqvwt9aqe2dgjmrd423quaq8mll4vqumnv8u8w5yj7zphcys9g6vmwh5yzdyxu40xgmeta8yn6t9k3v3qxac5f28zxyuqmqf990y3vc7r3am2p4nkd7xzd96uve9y58qmcj9rqcjf0520yq8tc0wzhurc92refdm7pw5k74nyfehhwmczgawap2agtcmrue",
                "zviewtestsapling1qwsr5qydqqqqpqpnrk0cm9lpz7t962vcmk9j4kzg9klc2n7xd7scxe2h4q3rermc9yg0machcn8ug75zvynd3hekrhjmqrl8jwuhfghaf4w6er7u30ay8mfh6jwwmtz3ps7p2x3cldyjqz7a8m4ueaclg946xndymv696gn3ac5f28zxyuqmqf990y3vc7r3am2p4nkd7xzd96uve9y58qmcj9rqcjf0520yq8tc0wzhurc92refdm7pw5k74nyfehhwmczgawap2ages8ete",
                "ztestsapling1wtcy0nkfjr95rge54hewtezgghqdzgw9c3mvfwh5vy4rw97ktl3h4uxgrmrydny089qaq0shgkz",
            ),
            (
                "m/32'/1'/1'",
                "000102030405060708090a0b0c0d0e0f101112131415161718191a1b1c1d1e1f",
                "secret-extended-key-test1qwsr5qydqyqqpqzqk5l0t4c9xuuq5e2dssc0zujdhwq0gd4azcj7fr8024e26h6vsc53e68y7sazz6tumf8tksxjyuwlwsd5c5ujds7w0t94703cssysemslfqyy836j3jvs06vztp8dy992h94vxwylc8vy30f2p4y93rqry6hqalvf5cptwsm4c7e33pkcgcnvqa49zjtqj6t42wz5zk9g5uux9xx86w4fyzqm0hr2vegkmskp6pwm2mtgakuh304hs5fnejfwwgq0qr9s5",
                "zviewtestsapling1qwsr5qydqyqqpqzqk5l0t4c9xuuq5e2dssc0zujdhwq0gd4azcj7fr8024e26h6vseu93468xwdt90n2450yz83jja00jw0yuguu923w0knf3j063q4rnjwvx3edc7qmtqljm5yx5txl2jzgqs29smafafxnjrppkqlym9gmy6hqalvf5cptwsm4c7e33pkcgcnvqa49zjtqj6t42wz5zk9g5uux9xx86w4fyzqm0hr2vegkmskp6pwm2mtgakuh304hs5fnejfwwgq6qyuru",
                "ztestsapling1jpzye7n502gsvqwf2fhzs4fr2963e2dd20vt2knwa79vv78jjwda7evhd2dz4dnecawkwaj6wme",
            ),
            (
                "m/32'/1'/2'",
                "000102030405060708090a0b0c0d0e0f101112131415161718191a1b1c1d1e1f",
                "secret-extended-key-test1qwsr5qydqgqqpqpnj2axw5t3ljqdlvzst6kuyvvpjahddddjmpcvdrshj8m55d4sksntwnnufm2r585flk2k0xp9eqqwej88z8da0zajy8zt2k2cqtqskkhs43u6x8h3zk6prlggvj8lw9h92ewz843v4py4962tvhv5q3qfddfergen3tw2dzlvsxlqq6fl9geu669726eawuul7hu7hu77h3yn9lvrueff7x4aqydnttlg3sjxw276kkdzmzg0tu4evf7faca7l9g532qyf",
                "zviewtestsapling1qwsr5qydqgqqpqpnj2axw5t3ljqdlvzst6kuyvvpjahddddjmpcvdrshj8m55d4skj60d0lxq7hhttkaecrxtnhkpfdz82cqklxrrqg7a8d4y2hqzj0xf9waqzg7jc23uegmqkktswttrpx3u6dvhrmwfchz9d5m0yykuhkwddfergen3tw2dzlvsxlqq6fl9geu669726eawuul7hu7hu77h3yn9lvrueff7x4aqydnttlg3sjxw276kkdzmzg0tu4evf7faca7l9gstav8h",
                "ztestsapling1459mywfxnfjpa54t8kgst5hlel8nt0u7dccfqearfygxma5rw6wjmmkex602kxw4dfk255uh8f8",
            ),
            (
                "m/32'/1'/3'",
                "000102030405060708090a0b0c0d0e0f101112131415161718191a1b1c1d1e1f",
                "secret-extended-key-test1qwsr5qydqvqqpqr7wwttap33wmy8pc749ecxvawhuvuypz98dh45qkflv2h92hak9r42yt9aa7vzpql0uj5a3wn83ggjt3apsm5np4zl7up65fkyw6lq2n7rvdqxtz04qm3638k6x8q7xmyxke8gjsqywlktx5elpmp07tqd4lfrfur5nqqzsgmg0umqwqy40sfvrwhzegf26skfzw4thnfsknv0xk50jupw8v2qk2xjylyjendjsq4kyqvcppqerythg0lsltd67qqgwts6w",
                "zviewtestsapling1qwsr5qydqvqqpqr7wwttap33wmy8pc749ecxvawhuvuypz98dh45qkflv2h92hak9zw5ert05snkvcn4d70rhf8pn5dnh94ynjna36qd3fms6zqf4fs3xcywdqjtznjl6ldphwgp3prxgj82h954ns0kdsd7kdkwa2uw5knv4lfrfur5nqqzsgmg0umqwqy40sfvrwhzegf26skfzw4thnfsknv0xk50jupw8v2qk2xjylyjendjsq4kyqvcppqerythg0lsltd67qq4nr537",
                "ztestsapling1grhzc33e6myh7nas0tnkpqvyyy8nrhadlkdtn50fjjzhvfz7tvqr6tgnd6zyvgjttz8c5yqt8m9",
            ),
            (
                "m/32'/1'/4'",
                "000102030405060708090a0b0c0d0e0f101112131415161718191a1b1c1d1e1f",
                "secret-extended-key-test1qwsr5qydqsqqpq8eawxfv5pm52vdummt4h5tmxvtkyv4ngkppwh66h8skftx3dxr6qu57y0l2mnph528hamqa6vz7cq69cgsfxwjkz42g4d7pzuvsu4qe79quh7ew2kal9yydfdvdprtvh0aq5hr92vg2cp4zycel9t5x8srcnvvfs6lxuvndkek0g732wevn6gynkj7mdjdz4etx3uf88xft9hleeujmydnn3kxcyn5xyjln5tp0kj3fxqrxdzlckgn9hd3v5t4hqq2dgn3r",
                "zviewtestsapling1qwsr5qydqsqqpq8eawxfv5pm52vdummt4h5tmxvtkyv4ngkppwh66h8skftx3dxr6r296ps23af4vmc2jqflm9wx7sxt8zkn2mtw6y28lcrrz29culvt8pk3s4392v8p8h4k3rmputnnjnrn2kzt7yr978e4wq6j3952y5dxcnvvfs6lxuvndkek0g732wevn6gynkj7mdjdz4etx3uf88xft9hleeujmydnn3kxcyn5xyjln5tp0kj3fxqrxdzlckgn9hd3v5t4hqqphp2ga",
                "ztestsapling1zxtaper8nwpd2jx3utel0x6kgx40fh22ky386hxyrtyh7c6t5q04nseel2huxen37e3j2lfad57",
            ),
        ];

        #[test]
        fn new() {
            KEYPAIRS.iter().for_each(|(path, seed, extended_private_key, _, _)| {
                test_new::<N>(extended_private_key, seed, path);
            });
        }

        #[test]
        fn to_extended_public_key() {
            KEYPAIRS.iter().for_each(|(path, seed, _, extended_public_key, _)| {
                test_to_extended_public_key::<N>(extended_public_key, seed, path);
            });
        }

        #[test]
        fn to_address() {
            KEYPAIRS.iter().for_each(|(path, seed, _, _, address)| {
                test_to_address::<N>(address, seed, path);
            });
        }

        #[test]
        fn from_str() {
            KEYPAIRS.iter().for_each(|(_, _, extended_private_key, _, _)| {
                test_from_str::<N>(extended_private_key);
            });
        }

        #[test]
        fn to_string() {
            KEYPAIRS.iter().for_each(|(path, seed, extended_private_key, _, _)| {
                test_to_string::<N>(extended_private_key, seed, path);
            });
        }
    }
}<|MERGE_RESOLUTION|>--- conflicted
+++ resolved
@@ -31,13 +31,8 @@
     type PublicKey = ZcashPublicKey<N>;
 
     /// Returns a new Zcash extended private key.
-<<<<<<< HEAD
     fn new(seed: &[u8], format: &Self::Format) -> Result<Self, ExtendedPrivateKeyError> {
         Ok(Self::new_master(seed)?.derive(format)?)
-=======
-    fn new(seed: &[u8], _format: &Self::Format, path: &Self::DerivationPath) -> Result<Self, ExtendedPrivateKeyError> {
-        Ok(Self::new_master(seed, _format)?.derive(path)?)
->>>>>>> ebf58b63
     }
 
     /// Returns a new Zcash extended private key.
